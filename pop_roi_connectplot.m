--- conflicted
+++ resolved
@@ -417,15 +417,11 @@
         % plot on matrix
         if strcmpi(g.plotmatrix, 'on') && ~isempty(matrix)
             matrix = matrix.*seedMask; 
-<<<<<<< HEAD
-            roi_plotcoloredlobes(EEG, matrix, titleStr, g.measure, g.hemisphere, g.grouphemispheres, g.region);
-=======
             %try
                 roi_plotcoloredlobes(EEG, matrix, titleStr, g.measure, g.hemisphere, g.region);
             %catch
             %    figure; imagesc(matrix);
             %end
->>>>>>> 14d819bb
         end
 
         % plot on cortical surface
@@ -503,21 +499,12 @@
     roi_loc = strrep(roi_loc, 'RL', 'R1');
     roi_loc = strrep(roi_loc, 'L', '');
     roi_loc = strrep(roi_loc, 'R', '');
-<<<<<<< HEAD
-    [color_idxx,roi_idxx] = sort(str2double(roi_loc));
-    labels_dk_cell_idx = labels(roi_idxx);
-    
-    % color assignment only if Desikan-Killiany atlas is used
-    if size(labels, 2) ~= 68
-        color_idxx = ones(1, size(labels,2));
-=======
     try
+        [color_idxx,roi_idxx] = sort(str2double(roi_loc));
         labels_dk_cell_idx = labels(roi_idxx);
-        [color_idxx,roi_idxx] = sort(str2double(roi_loc));
     catch
         roi_idxx = 1:length(labels);
         color_idxx = mod(roi_idxx, length(colors))+1;
->>>>>>> 14d819bb
         labels_dk_cell_idx = labels;
     end
 end
