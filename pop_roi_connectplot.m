% pop_roi_connectplot - plot results of connectivity analysis computed
%                       by roi_connect.
% Usage:
%  pop_roi_connectplot(EEG, 'key', 'val', ...);
%
% Inputs:
%  EEG - EEGLAB dataset
%
% Required inputs:
%  'headmodel'   - [string] head model file in MNI space
%  'sourcemodel' - [string] source model file
%
% Optional inputs:
%  'measure'              - ['psd'|'roipsd'|'trgc'|'crossspecimag'|'crossspecpow'|'mic'|'mim']
%                           'psd'   : Source power spectrum
%                           'psdroi': ROI based power spectrum
%                           'trgc'  : Time-reversed granger causality
%                           'gc'    : Granger causality
%                           'crossspecimag': Imaginary part of coherence from cross-spectrum
%                           'crossspecpow' : Average cross-spectrum power for each ROI
%                           'mic' : Maximized Imaginary Coherency for each ROI
%                           'mim' : Multivariate Interaction Measure for each ROI
%  'freqrange'            - [min max] frequency range in Hz. Default is to plot broadband power.
%  'smooth'               - [float] smoothing factor for cortex surface plotting
%  'plotcortex'           - ['on'|'off'] plot results on smooth cortex. Default is 'on'
%  'plotcortexparams'     - [cell] ...
%  'plotcortexseedregion' - [string] plot seed voxel on cortex. Takes name of seed region as input.
%  'plot3d'               - ['on'|'off'] ... Default is 'off'
%  'plot3dparams'         - [cell] ...
%  'plotmatrix'           - ['on'|'off'] plot results as ROI to ROI matrix. Default is 'off'
%  'plotbarplot'          - ['on'|'off'] plot ROI based power spectrum as barplot. Default is 'off'
%  'hemisphere'           - ['all'|'left'|'right'] hemisphere options for ROI to ROI matrix. Default is 'all'
%  'region'               - ['all'|'cingulate'|'prefrontal'|'frontal'|'temporal'|'parietal'|'central'|'occipital'] region selection for ROI to ROI matrix. Default is 'all'
%  'largeplot'            - ['on'|'off'] plot MIM, TRGC and Power in a single large plot. Default is 'off'
%  'plotpsd'              - ['on'|'off'] plot PSD (for 'crossspecpow' only). Default is 'off'
%  'noplot'               - ['on'|'off'] when 'on', disable all plotting. Default is 'off'
%
% Output
%  matnet - connectivity matrix (nROI x nROI)
%
% Author: Stefan Haufe and Arnaud Delorme, 2019
%
% Example:
%   % Requires prior call to pop_roi_connect
%   matnet = pop_roi_connectplot(EEG, 'measure', 'psd');

% Copyright (C) Arnaud Delorme, arnodelorme@gmail.com
%
% Redistribution and use in source and binary forms, with or without
% modification, are permitted provided that the following conditions are met:
%
% 1. Redistributions of source code must retain the above copyright notice,
% this list of conditions and the following disclaimer.
%
% 2. Redistributions in binary form must reproduce the above copyright notice,
% this list of conditions and the following disclaimer in the documentation
% and/or other materials provided with the distribution.
%
% THIS SOFTWARE IS PROVIDED BY THE COPYRIGHT HOLDERS AND CONTRIBUTORS "AS IS"
% AND ANY EXPRESS OR IMPLIED WARRANTIES, INCLUDING, BUT NOT LIMITED TO, THE
% IMPLIED WARRANTIES OF MERCHANTABILITY AND FITNESS FOR A PARTICULAR PURPOSE
% ARE DISCLAIMED. IN NO EVENT SHALL THE COPYRIGHT HOLDER OR CONTRIBUTORS BE
% LIABLE FOR ANY DIRECT, INDIRECT, INCIDENTAL, SPECIAL, EXEMPLARY, OR
% CONSEQUENTIAL DAMAGES (INCLUDING, BUT NOT LIMITED TO, PROCUREMENT OF
% SUBSTITUTE GOODS OR SERVICES; LOSS OF USE, DATA, OR PROFITS; OR BUSINESS
% INTERRUPTION) HOWEVER CAUSED AND ON ANY THEORY OF LIABILITY, WHETHER IN
% CONTRACT, STRICT LIABILITY, OR TORT (INCLUDING NEGLIGENCE OR OTHERWISE)
% ARISING IN ANY WAY OUT OF THE USE OF THIS SOFTWARE, EVEN IF ADVISED OF
% THE POSSIBILITY OF SUCH DAMAGE.

function [matrix, com] = pop_roi_connectplot(EEG, varargin)

    matrix = [];
    com = '';
    if nargin < 1
        help pop_roi_connectplot;
        return
    end

    if ~isfield(EEG, 'roi')
        error('Compute connectivity first');
    end

    if ~exist('roi_plotbrainmovie')
        fprintf(2, 'To plot connectivity in 3-D, install the brainmovie plugin\n');
        plot3dFlag = -1;
    else
        plot3dFlag = 0;
    end


    % if ~isfield(EEG.dipfit, 'hdmfile')
    %     error('You need to select a head model file using DIPFIT settings first');
    % end
    %
    % if ~isequal(EEG.dipfit.coordformat, 'MNI')
    %     error('You can only use this function with MNI coordinates - change head model');
    % end

    cortexFlag = isfield(EEG.roi.cortex, 'Faces')*2-1;
    areaNames  = [ 'All' { EEG.roi.atlas(1).Scouts.Label } ];

    splot = [];
    % splot(end+1).label  = 'Source power spectrum'; % we do not save that information anymore
    % splot(end  ).acronym  = 'PSD';
    % splot(end  ).unit   = '?'; % not used yet
    % splot(end  ).cortex = cortexFlag;
    % splot(end  ).matrix = -1;
    % splot(end  ).psd    = -1;

    if isfield(EEG.roi, 'source_roi_power')
        splot(end+1).label  = 'ROI based power spectrum';
        splot(end  ).acronym  = 'ROIPSD';
        splot(end  ).unit   = 'Power (dB)'; % not used yet
        splot(end  ).cortex = cortexFlag;
        splot(end  ).matrix = -1;
        splot(end  ).psd    = -1;
        splot(end  ).plot3d = -1;
    end

    if isfield(EEG.roi, 'CS')
        splot(end+1).label    = 'ROI to ROI cross-spectrum';
        splot(end  ).labelshort = 'Cross-spectrum';
        splot(end  ).acronym  = 'crossspecpow';
        splot(end  ).unit   = 'Power (dB)';
        splot(end  ).cortex = cortexFlag;
        splot(end  ).matrix = -1;
        splot(end  ).psd    = 0;
        splot(end  ).plot3d = plot3dFlag;
    end

    if isfield(EEG.roi, 'CS')
        splot(end+1).label    = 'ROI to ROI imaginary part of cross-spectrum';
        splot(end  ).labelshort = 'Img. part of cross-spectrum';
        splot(end  ).acronym  = 'crossspecimag';
        splot(end  ).unit   = 'net |iCOH|';
        splot(end  ).cortex = cortexFlag;
        splot(end  ).matrix = 1;
        splot(end  ).psd    = -1;
        splot(end  ).plot3d = plot3dFlag;
    end

    if isfield(EEG.roi, 'COH')
        splot(end+1).label    = 'ROI to ROI coherence';
        splot(end  ).labelshort = 'Coherence';
        splot(end  ).acronym  = 'Coh';
        splot(end  ).unit   = 'Coh';
        splot(end  ).cortex = cortexFlag;
        splot(end  ).matrix = 1;
        splot(end  ).psd    = -1;
        splot(end  ).plot3d = plot3dFlag;
    end

    if isfield(EEG.roi, 'GC')
        splot(end+1).label  = 'ROI to ROI granger causality';
        splot(end  ).labelshort = 'Granger Causality';
        splot(end  ).acronym  = 'GC';
        splot(end  ).unit   = 'GC';
        splot(end  ).cortex = cortexFlag;
        splot(end  ).matrix = 1;
        splot(end  ).psd    = -1;
        splot(end  ).plot3d = plot3dFlag;
    end

    if isfield(EEG.roi, 'TRGC')
        splot(end+1).label  = 'ROI to ROI time-reversed granger causality';
        splot(end  ).labelshort = 'Time-rev. Granger Causality';
        splot(end  ).acronym  = 'TRGC';
        splot(end  ).unit   = 'TRGC'; % not used yet
        splot(end  ).cortex = cortexFlag;
        splot(end  ).matrix = 1;
        splot(end  ).psd    = -1;
        splot(end  ).plot3d = plot3dFlag;
    end

    if isfield(EEG.roi, 'MIC')
        splot(end+1).label    = 'ROI to ROI Maximized Imag. Coh.';
        splot(end  ).labelshort = 'Maximized Imag. Coh.';
        splot(end  ).acronym  = 'MIC';
        splot(end  ).unit   = 'MIC'; % not used yet
        splot(end  ).cortex = cortexFlag;
        splot(end  ).matrix = -1;
        splot(end  ).psd    = 0;
        splot(end  ).plot3d = plot3dFlag;
    end

    if isfield(EEG.roi, 'MIM')
        splot(end+1).label    = 'ROI to ROI Multivariate Interaction Measure';
        splot(end  ).labelshort = 'Multivariate Interaction Measure';
        splot(end  ).acronym  = 'MIM';
        splot(end  ).unit   = 'MIM'; % not used yet
        splot(end  ).cortex = cortexFlag;
        splot(end  ).matrix = 1;
        splot(end  ).psd    = 0;
        splot(end  ).plot3d = plot3dFlag;
    end
   

    if nargin < 2

        cb_select = [ 'usrdat = get(gcf, ''userdata'');' ...
            'usrdat = usrdat(get(findobj(gcf, ''tag'', ''selection''), ''value''));' ...
            'fieldTmp = { ''cortex'' ''matrix'' ''psd'' ''plot3d'' };' ...
            'for iField = 1:length(fieldTmp),' ...
            '   if usrdat.(fieldTmp{iField}) == 1,' ...
            '       set(findobj(gcf, ''tag'', fieldTmp{iField}), ''enable'', ''on'', ''value'', 1);' ...
            '   elseif usrdat.(fieldTmp{iField}) == 0,' ...
            '       set(findobj(gcf, ''tag'', fieldTmp{iField}), ''enable'', ''on'', ''value'', 0);' ...
            '   else,' ...
            '       set(findobj(gcf, ''tag'', fieldTmp{iField}), ''enable'', ''off'', ''value'', 0);' ...
            '   end;' ...
            'end;' ...
            'clear iField fieldTmp usrdat;' ];
        
        fcregions = {'all', 'cingulate', 'prefrontal', 'frontal', 'temporal', 'parietal', 'central', 'occipital'};
        plotrow = [1 1];
        uigeom = { [1 1] [1 1] [1 0.5 0.2] 1 [1 1] plotrow [1] [3.3 1.5 1.1 1.2] plotrow };
        uilist = {{ 'style' 'text' 'string' 'Select a measure to plot' 'fontweight' 'bold'} ...
            { 'style' 'popupmenu' 'string' {splot.label} 'callback' cb_select 'value' 4 'tag' 'selection' } ...
            { 'style' 'text' 'string' 'Only from/to region' } ...
            { 'style' 'popupmenu' 'string' areaNames 'tag' 'seed_region'} ...
            { 'style' 'text' 'string' 'Frequency range in Hz [min max]:'} ...
            { 'style' 'edit' 'string' '' 'tag' 'freqs'} {} ...
            {} ...
            { 'style' 'text' 'string' 'Measure to plot' 'fontweight' 'bold' } ...
            { 'style' 'text' 'string' 'Measure parameters' 'fontweight' 'bold' } ...
            ...
            { 'style' 'checkbox' 'string' '3d static brainmovie' 'tag' 'plot3d' 'value' 1 } ...
            { 'style' 'edit'     'string' '''thresholdper'', 0.8' 'tag' 'plot3dparams' } ...
            ...
            { 'style' 'checkbox' 'string' 'Connectivity on cortex (requires surface atlas)' 'tag' 'cortex' 'value' 1 } ...
            ...
            { 'style' 'checkbox' 'string' 'Matrix representation' 'tag' 'matrix' 'enable' 'off' } ...
            { 'style' 'popupmenu' 'string' fcregions 'callback' cb_select 'value' 1 'tag' 'region' } ....
            { 'style' 'checkbox' 'string' 'left' 'tag' 'hemisphere_left' 'value' 1 } ...
            { 'style' 'checkbox' 'string' 'right' 'tag' 'hemisphere_right' 'value' 1 } ...
            ...
            { 'style' 'checkbox' 'string' 'Power spectral density' 'tag' 'psd'  'enable' 'off'  } {} ...
            };

        [result,~,~,outs] = inputgui('geometry', uigeom, 'uilist', uilist, 'helpcom', 'pophelp(''pop_loadbv'')', ...
            'title', 'ROI connectivity', 'userdata', splot, 'eval', cb_select);
        if isempty(result), return, end

        options = {};
        options = { options{:} 'measure'   splot(result{1}).acronym };
        options = { options{:} 'freqrange' eval( [ '[' outs.freqs ']' ] ) };
        options = { options{:} 'plotcortex' fastif(outs.cortex, 'on', 'off') };
        options = { options{:} 'plotcortexparams' {} };
        options = { options{:} 'plotcortexseedregion' outs.seed_region-1 };
        options = { options{:} 'plotmatrix' fastif(outs.matrix, 'on', 'off') };
        options = { options{:} 'plotpsd'    fastif(outs.psd   , 'on', 'off') };
        options = { options{:} 'plot3d'     fastif(outs.plot3d, 'on', 'off') };
        options = { options{:} 'plot3dparams' eval( [ '{' outs.plot3dparams '}' ] ) };
        options = { options{:} 'region' fcregions{outs.region} };
        % choose which hemisphere to plot
        if outs.hemisphere_left == 1 && outs.hemisphere_right == 0
            options = { options{:} 'hemisphere' 'left' };
        elseif outs.hemisphere_left == 0 && outs.hemisphere_right == 1
            options = { options{:} 'hemisphere' 'right' };
        else
            options = { options{:} 'hemisphere' 'all' };
        end
    else
        options = varargin;
    end

    % decode input parameters
    % -----------------------
    g = finputcheck(options,  { 'measure'    'string'  {splot.acronym}  '';
        'freqrange'             'real'     { }                     [];
        'smooth'                'real'     { }                     0.35;
        'plotcortex'            'string'   { 'on' 'off' }          'on';
        'plotcortexparams'      'cell'     { }                     {};
        'plotcortexseedregion'  'integer'  { }                     [];
        'plot3d'                'string'   { 'on' 'off' }          'off';
        'plot3dparams'          'cell'     { }                     {};
        'plotmatrix'            'string'   { 'on' 'off' }          'off';
        'noplot'                'string'   { 'on' 'off' }          'off';
        'plotbarplot'           'string'   { 'on' 'off'}           'off';
        'hemisphere'            'string'   {'all' 'left' 'right'}  'all';
        'region'                'string'   { 'all', 'cingulate', 'prefrontal', 'frontal', 'temporal', 'parietal', 'central', 'occipital' }  'all';
        'largeplot',            'string'   { 'on'  'off'  }        'off';
        'plotpsd',              'string'   { 'on' 'off' }          'off' }, 'pop_roi_connectplot');
    if ischar(g), error(g); end
    if isequal(g.plotcortexseedregion, 0)
        g.plotcortexseedregion = [];
    end
    S = EEG.roi;

    if isempty(g.measure)
        error('You must define a measure to plot');
    end
    
    % colormap
    load cm17;
    load cm18;

    % frequency range
    if ~isempty(g.freqrange)
        frq_inds = find(S.freqs >= g.freqrange(1) & S.freqs < g.freqrange(2));
        titleStr = sprintf('%1.1f-%1.1f Hz frequency band', g.freqrange(1), g.freqrange(2));
    else
        frq_inds = 1:length(S.freqs);
        titleStr = 'broadband';
    end
    if length(frq_inds) == 1
        error('Cannot plot a single frequency, select frequency range instead');
    end

    % plotting options
    allMeasures = { splot.acronym };
    pos = strmatch( g.measure, allMeasures, 'exact');
    plotOpt = splot(pos);
    
    % either plot large plot with MIM, TRGC and power or only individual plots
    if strcmpi(g.largeplot, 'on')
        source_roi_power_norm_dB = 10*log10( mean(EEG.roi.source_roi_power(frq_inds,:)) ); % roipsd
        
%         TRGCnet = S.TRGC;
%         TRGCnet = TRGCnet - permute(TRGCnet, [1 3 2]);
%         TRGCnet = TRGCnet(:,:);
        
        TRGC_matrix = squeeze(mean(S.TRGC(frq_inds, :, :)));
        MIM_matrix = squeeze(mean(S.MIM(frq_inds, :, :)));
        
        roi_largeplot(EEG, MIM_matrix, TRGC_matrix, source_roi_power_norm_dB, titleStr)
    else     
        matrix = [];
        switch lower(g.measure)
            case { 'psd' 'roipsd' }
                if strcmpi(g.measure, 'psd')
                    % plot poower of individual voxels
                    % we would need to save the power in roi_activity. The function below can plot power
                    % allplots_cortex_BS(S.cortex, P_dB, [min(P_dB) max(P_dB)], cm17a, 'power [dB]', g.smooth);
                    error('This option is obsolete');
                end

<<<<<<< HEAD
                if strcmpi(g.plotcortex, 'on') && strcmpi(lower(g.measure), 'roipsd')
                    cortexPlot = 10*log10( mean(EEG.roi.source_roi_power(frq_inds,:)) );
                    plotOpt.unit = 'Power (dB)';
=======
                if strcmpi(g.plotcortex, 'on') && ~strcmpi(g.noplot, 'on')
                    if strcmpi(lower(g.measure), 'roipsd')
                        source_roi_power_norm_dB = 10*log10( mean(EEG.roi.source_roi_power(frq_inds,:)) );
                        allplots_cortex_BS(S.cortex, source_roi_power_norm_dB, [min(source_roi_power_norm_dB) max(source_roi_power_norm_dB)], cm17a, 'power [dB]', g.smooth);
                        h = textsc([ 'ROI source power (' titleStr ')' ], 'title');
                        set(h, 'fontsize', 20);
                    end
>>>>>>> 3f4e7ff9
                end

                if strcmpi(g.plotbarplot, 'on') && ~strcmpi(g.noplot, 'on')
                    source_roi_power_norm_dB = 10*log10( mean(EEG.roi.source_roi_power(frq_inds,:)) );
                    roi_plotcoloredlobes(EEG, source_roi_power_norm_dB, titleStr, g.measure, g.hemisphere, g.region);
                end

            case { 'trgc' 'gc' }
                % calculation of net TRGC scores (i->j minus j->i), recommended procedure
                % new way to compute net scores
                if strcmpi(g.measure, 'GC')
%                     TRGCnet = S.GC(:, :, 1) - S.GC(:, :, 2);
                    TRGC = S.GC;
                else
%                     TRGCnet = S.TRGC(:, :, 1) - S.TRGC(:, :, 2);
                    TRGC = S.TRGC;
                end
%                 TRGCnet = TRGCnet - permute(TRGCnet, [1 3 2]); 
%                 TRGCnet = TRGCnet(:,:); 
<<<<<<< HEAD
%                 TRGCnet = S.GC(:, :, 1) - S.GC(:, :, 2);
                TRGC = get_connect_mat( TRGCnet, S.nROI, -1);
                matrix = squeeze(mean(TRGC(frq_inds, :, :)));
                cortexPlot  = mean(matrix, 2);
                cortexTitle = [ upper(g.measure) ' (' titleStr '); Red = net sender; Blue = net receiver' ];
=======
%                 TRGC = get_connect_mat( TRGCnet, S.nROI, -1);
                matrix = squeeze(mean(TRGC(frq_inds, :, :),1));

                if strcmpi(g.plotmatrix, 'on') && ~strcmpi(g.noplot, 'on')
                    roi_plotcoloredlobes(EEG, matrix, titleStr, g.measure, g.hemisphere, g.region);
                end

                if strcmpi(g.plot3d, 'on') && ~strcmpi(g.noplot, 'on')
                    roi_plotbrainmovie(matrix, 'cortex', EEG.roi.cortex, 'atlas', EEG.roi.atlas, g.plot3dparams{:});
                end

                if strcmpi(g.plotcortex, 'on') && ~strcmpi(g.noplot, 'on')
                    if isempty(g.plotcortexseedregion)
                        atrgc = mean(squeeze(mean(TRGC(frq_inds, :, :),1)), 2);
                        allplots_cortex_BS(S.cortex, atrgc, [-max(abs(atrgc)) max(abs(atrgc))], cm17, upper(g.measure), g.smooth);
                        movegui(gcf, 'south')
                    else
                        [coordinate, seed_idx] = get_seedregion_coordinate(EEG.roi.atlas.Scouts, g.plotcortexseedregion, EEG.roi.cortex.Vertices);
                        atrgc = squeeze(mean(TRGC(frq_inds, seed_idx, :),1));
                        allplots_cortex_BS(S.cortex, atrgc, [-max(abs(atrgc)) max(abs(atrgc))], cm17, upper(g.measure), g.smooth, [], {coordinate});
                        movegui(gcf, 'south')
                    end
                    h = textsc([ upper(g.measure) ' (' titleStr '); Red = net sender; Blue = net receiver' ], 'title');
                    set(h, 'fontsize', 20);
                end
>>>>>>> 3f4e7ff9

            case { 'mim' 'mic' }
                if strcmpi(g.measure, 'MIC')
%                     MI = S.MIC(:, :);
                    MI = S.MIC;
                else
%                     MI = S.MIM(:, :);
                    MI = S.MIM;
                end
<<<<<<< HEAD
                MI = get_connect_mat( MI, S.nROI, +1);
                matrix = squeeze(mean(MI(frq_inds, :, :)));
                cortexPlot = mean(matrix, 2);
=======

%                 MI = get_connect_mat( MI, S.nROI, +1);
                matrix = squeeze(mean(MI(frq_inds, :, :),1));

                if strcmpi(g.plotmatrix, 'on') && ~strcmpi(g.noplot, 'on')
                    roi_plotcoloredlobes(EEG, matrix, titleStr, g.measure, g.hemisphere, g.region);
                end

                if strcmpi(g.plotcortex, 'on') && ~strcmpi(g.noplot, 'on')
                    if isempty(g.plotcortexseedregion)
                        ami = mean(squeeze(mean(MI(frq_inds, :, :))), 2);
                        allplots_cortex_BS(S.cortex, ami, [min(ami) max(ami)], cm17a, upper(g.measure), g.smooth);
                        movegui(gcf, 'south')
                    else
                        [coordinate, seed_idx] = get_seedregion_coordinate(EEG.roi.atlas.Scouts, g.plotcortexseedregion, EEG.roi.cortex.Vertices);
                        ami = squeeze(mean(MI(frq_inds, seed_idx,:)));
                        allplots_cortex_BS(S.cortex, ami, [min(ami) max(ami)], cm17a, upper(g.measure), g.smooth, [], {coordinate});
                        movegui(gcf, 'south')
                    end
                    h = textsc([ upper(g.measure) ' (' titleStr ') '], 'title');
                    set(h, 'fontsize', 20);
                end
>>>>>>> 3f4e7ff9

            case { 'crossspecpow' 'coh' 'crossspecimag' }
                if strcmpi(g.measure, 'coh')
                    PS = abs(S.COH); % do not know what to do here
                    PS = squeeze(mean(mean(reshape(PS, S.srate+1, S.nPCA, S.nROI, S.nPCA, S.nROI), 2), 4));
<<<<<<< HEAD
                    PSarea2area = squeeze(mean(PS(frq_inds, :, :)));
                    cortexPlot = mean(PSarea2area, 2);
                elseif strcmpi(g.measure, 'crossspecimag')
                    PS = abs(imag(cs2coh(S.CS)));
                    PS = squeeze(mean(mean(reshape(PS, S.srate+1, S.nPCA, S.nROI, S.nPCA, S.nROI), 2), 4));
                    PSarea2area = squeeze(mean(PS(frq_inds, :, :)));
                    cortexPlot = mean(PSarea2area, 2);
                else
=======
                    PSarea2area = squeeze(mean(PS(frq_inds, :, :),1));
                    PSmean = mean(PSarea2area, 2);
                elseif strcmpi(g.measure, 'crossspecimag')
                    PS = abs(imag(cs2coh(S.CS)));
                    PS = squeeze(mean(mean(reshape(PS, S.srate+1, S.nPCA, S.nROI, S.nPCA, S.nROI), 2), 4));
                    PSarea2area = squeeze(mean(PS(frq_inds, :, :),1));
                    PSmean = mean(PSarea2area, 2);
                elseif strcmpi(g.measure, 'crossspecpow')
>>>>>>> 3f4e7ff9
                    PS = cs2psd(S.CS);
                    PS2 = squeeze(mean(mean(reshape(PS, S.srate+1, S.nPCA, S.nROI, S.nPCA, S.nROI), 2), 4));
                    PSarea2area = squeeze(mean(PS2(frq_inds, :, :),1));
                    apow = squeeze(sum(sum(reshape(PS(frq_inds, :), [], S.nPCA, S.nROI), 1), 2)).*S.source_roi_power_norm';
                    cortexPlot = 10*log10(apow);
                end
<<<<<<< HEAD
                plotPSDFreq = S.freqs(frq_inds);
                plotPSD     = PS(frq_inds, :);
                matrix      = PSarea2area;
        end

        % get seed
        if ~isempty(g.plotcortexseedregion)
            [coordinate, seed_idx] = get_seedregion_coordinate(EEG.roi.atlas.Scouts, g.plotcortexseedregion, EEG.roi.cortex.Vertices);
            seedMask = zeros(size(matrix));
            seedMask(seed_idx, :) = 1;
            seedMask(:,seed_idx) = 1;
        else
            seedMask = ones(size(matrix));
        end

        % frequency plot
        if strcmpi(g.plotpsd, 'on')
            figure; semilogy(plotPSDFreq, plotPSD); grid on
            h = textsc(plotOpt.label, 'title');
            set(h, 'fontsize', 20);
        end

        % plot on matrix
        if strcmpi(g.plotmatrix, 'on') && ~isempty(matrix)
            matrix = matrix.*seedMask; 
            roi_plotcoloredlobes(EEG, matrix, titleStr, g.measure, g.hemisphere, g.region);
        end

        % plot on cortical surface
        if strcmpi(g.plotcortex, 'on')
            cortexTitle = [ plotOpt.labelshort ' (' titleStr ')' ];
            if isempty(g.plotcortexseedregion)
                allplots_cortex_BS(S.cortex, cortexPlot, [min(cortexPlot) max(cortexPlot)], cm17a, plotOpt.unit, g.smooth);
            else
                cortexTitle = [ cortexTitle ' for area ' int2str(seed_idx)];
                cortexPlot = squeeze(matrix(seed_idx,:));
                allplots_cortex_BS(S.cortex, cortexPlot, [min(cortexPlot) max(cortexPlot)], cm17a, plotOpt.unit, g.smooth, [], {coordinate});
            end
            h = textsc(cortexTitle, 'title');
            set(h, 'fontsize', 20);
        end
=======
                matrix = PSarea2area;

                if strcmpi(g.plotmatrix, 'on') && ~strcmpi(g.noplot, 'on')
                    figure; imagesc(PSarea2area); colorbar
                    xlabel('ROI index (see Atlas for more info)');
                    h = title([ plotOpt.label ' (' titleStr ')']);
                    set(h, 'fontsize', 16);
                end

                if strcmpi(g.plotcortex, 'on') && ~strcmpi(g.noplot, 'on')
                    allplots_cortex_BS(S.cortex, PSmean, [min(PSmean) max(PSmean)], cm17a, plotOpt.unit, g.smooth);
                    h = textsc([ plotOpt.labelshort ' (' titleStr ')' ], 'title');
                    set(h, 'fontsize', 20);
                end

                if strcmpi(g.plot3d, 'on') && ~strcmpi(g.noplot, 'on')
                    roi_plotbrainmovie(PSarea2area, 'cortex', EEG.roi.cortex, 'atlas', EEG.roi.atlas, g.plot3dparams{:});
                end

                if strcmpi(g.plotpsd, 'on') && ~strcmpi(g.noplot, 'on')
                    figure; semilogy(S.freqs(frq_inds), PS(frq_inds, :)); grid on
                    h = textsc(plotOpt.label, 'title');
                    set(h, 'fontsize', 20);
                end
>>>>>>> 3f4e7ff9

        % plot 3D
        if strcmpi(g.plot3d, 'on') && ~isempty(matrix)
            PSarea2area = matrix.*seedMask;
            roi_plotbrainmovie(matrix, 'cortex', EEG.roi.cortex, 'atlas', EEG.roi.atlas, g.plot3dparams{:});
        end
    end

    if nargin < 2
        com = sprintf('pop_roi_connectplot(EEG, %s);', vararg2str( options ));
    end
end

% function measure = get_connect_mat( measureOri, nROI, signVal)
%     % create a ROI x ROI connectivity matrix, if needed
%     % TRGCmat(f, ii, jj) is net TRGC from jj to ii
%     measure = [];
%     iinds = 0;
%     for iroi = 1:nROI
%         for jroi = (iroi+1):nROI
%             iinds = iinds + 1;
%             measure(:, iroi, jroi) = signVal * measureOri(:, iinds);
%             measure(:, jroi, iroi) = measureOri(:, iinds);
%         end
%     end
% end

function [coordinate, seed_idx] = get_seedregion_coordinate(scouts, seed_idx, vc)
    % determine voxel of selected seed region, if needed
    % assign region index to selected seed region (passed as index)
    if ~isempty(seed_idx)
        % ball not visible for these regions when plotting the mean voxel
        manual_region_idxs = [2, 16, 18, 25, 26, 31, 32, 45, 49, 50, 55, 56, 59, 60, 61, 64]; 
        pos_idx = scouts(seed_idx).Vertices;
        pos = vc(pos_idx,:);
        if seed_idx == 1
            coordinate = vc(736,:);
        elseif ismember(seed_idx, manual_region_idxs)
            pos_sorted = sortrows(pos, 3, 'descend'); % sort by descending Z-coordinate
            coordinate = pos_sorted(1,:);
        else
            mid_point = mean(pos,1);
            [~,closest_pos_idx] = min(eucl(mid_point, pos)); % determine mean voxel
            coordinate = pos(closest_pos_idx,:);
        end
    else
        error('Selected region not in cortex')
    end
end
        
function roi_plotcoloredlobes( EEG, matrix, titleStr, measure, hemisphere, region)
    % plot matrix with colored labels sorted by region according to the Desikan-Killiany atlas    
    load cm18
    switch lower(measure)
        case {'mim', 'mic', 'coh'}
            cmap = cm18a;
        otherwise
            cmap = cm18;
    end
    
    % retrieve labels from atlas
    labels = strings(1,length(EEG.roi.atlas.Scouts));
    for i = 1:length(labels)
        scout = struct2cell(EEG.roi.atlas.Scouts(i));
        labels(i) = char(scout(1));
    end
    labels = cellstr(labels);
    
    % assign labels to colors
    colors = {[0,0,0]/255, [163, 107, 64]/255, [171, 163, 71]/255, [217, 37, 88]/255, [113, 15, 82]/255,[35, 103, 81]/255,[2, 45, 126]/255,};
    roi_loc ={'LT';'RT';'LL';'RL';'LF';'RF';'LO';'RO';'LT';'RT';'LPF';'RPF';'LT';'RT';'LP';'RP';'LT';'RT';'LT';'RT';'LL';'RL';'LO';'RO';'LPF';'RPF';'LO';'RO';'LPF';'RPF';'LT';'RT';'LC';'RC';'LT';'RT';'LF';'RF';'LPF';'RPF';'LF';'RF';'LO';'RO';'LC';'RC';'LL';'RL';'LC';'RC';'LP';'RP';'LL';'RL';'LF';'RF';'LF';'RF';'LP';'RP';'LT';'RT';'LP';'RP';'LT';'RT';'LT';'RT'};
    roi_loc = string(roi_loc);
    roi_loc = strrep(roi_loc, 'PF', '2');
    roi_loc = strrep(roi_loc, 'F', '3');
    roi_loc = strrep(roi_loc, 'T', '4');
    roi_loc = strrep(roi_loc, 'P', '5');
    roi_loc = strrep(roi_loc, 'C', '6');
    roi_loc = strrep(roi_loc, 'O', '7');
    roi_loc = strrep(roi_loc, 'LL', 'L1');
    roi_loc = strrep(roi_loc, 'RL', 'R1');
    roi_loc = strrep(roi_loc, 'L', '');
    roi_loc = strrep(roi_loc, 'R', '');
    [color_idxx,roi_idxx] = sort(str2double(roi_loc));
    labels_dk_cell_idx = labels(roi_idxx);
    
    if strcmpi(measure, 'roipsd')  % plot barplot for power
        barh(matrix(roi_idxx));
        set(gca, 'YDir', 'reverse');
        set(gca,'ytick',[1:68],'yticklabel',labels_dk_cell_idx(1:68), 'fontweight','bold','fontsize', 9, 'TickLength',[0.015, 0.02], 'LineWidth',0.7);
        h = title([ 'ROI source power' ' (' titleStr ')' ]);
        set(h, 'fontsize', 16);
        ylabel('power [dB]')
        ax = gca;
        for i=1:numel(roi_idxx)
            ax.YTickLabel{ceil(i)} = sprintf('\\color[rgb]{%f,%f,%f}%s', colors{color_idxx(i)}, ax.YTickLabel{ceil(i)});
        end
        pos = get(gcf, 'Position');
        set(gcf, 'Position', [pos(1) pos(2) pos(3) pos(4)*1.8])
        movegui(gcf, 'south') % remove after
        
    else  % create fc matrix
        % assign region input to an index
        [GC, GR] = groupcounts(roi_loc);
        switch lower(region)
            case 'cingulate'
                region_idx = 1;
            case 'prefrontal'
                region_idx = 2;
            case 'frontal'
                region_idx = 3;
            case 'temporal'
                region_idx = 4;
            case 'parietal'
                region_idx = 5;
            case 'central'
                region_idx = 6;
            case 'occipital'
                region_idx = 7;
            otherwise
                region_idx = 99;
        end

        matrix = matrix(roi_idxx, roi_idxx);  % sort matrix according to color scheme
        % reduce matrix to only keep components corresponding to selected region
        if not(region_idx == 99)
            if region_idx == 1
                start_idx = 1;
            else
                start_idx = 1 + sum(GC(1:region_idx-1));
            end
            end_idx = start_idx + GC(region_idx) - 1;
            matrix = matrix(start_idx:end_idx, start_idx:end_idx);  
            labels_dk_cell_idx = labels_dk_cell_idx(start_idx:end_idx);
            color_idxx = color_idxx(start_idx:end_idx);
        end
        n_roi_labels = size(matrix, 1); % only 68 if no region is selected
        
        % hemisphere parameters to determine which labels to use 
        if strcmpi(hemisphere, 'left')
            hem_idx = {1 2 2};  % use labels 1:2:68 (first two values), only use 1/2 of the labels (3rd value)
        elseif strcmpi(hemisphere, 'right')
            hem_idx = {2 2 2};  % use labels 2:2:68 (first two values), only use 1/2 of the labels (3rd value)
        else
            hem_idx = {1 1 1};  % use labels 1:1:68 (first two values, all labels), use 1/1 of the labels (3rd value, all labels)
        end

        % create dummy plot and add custom legend
        f = figure();
        %f.WindowState = 'maximized';
        hold on
        n_dummy_labels = 7;
        x = 1:10;
        for k=1:n_dummy_labels
            plot(x, x*k, '-', 'LineWidth', 9, 'Color', colors{k});
        end

        % labels on dummy plot for positioning
        xlim([0 n_roi_labels])
        ylim([0 n_roi_labels])
        set(gca,'xtick',[1:n_roi_labels],'xticklabel',labels_dk_cell_idx(hem_idx{1}:hem_idx{2}:n_roi_labels));
        ax = gca;
        for i=hem_idx{1}:hem_idx{2}:n_roi_labels   
            ax.XTickLabel{ceil(i/hem_idx{3})} = sprintf('\\color[rgb]{%f,%f,%f}%s', colors{color_idxx(i)}, ax.XTickLabel{ceil(i/2)});
        end
        xtickangle(90)
        pos = get(gca, 'Position');
        legend('Cingulate', 'Prefrontal', 'Frontal', 'Temporal', 'Parietal', 'Central', 'Occipital', 'Location', 'southeastoutside'); % modify legend position
        set(gca, 'Position', pos, 'DataAspectRatio',[1 1 1], 'visible', 'off')

        % plot matrix over the dummy plot and keep the legend
        axes('pos', [pos(1) pos(2) pos(3) pos(4)])
        if strcmp(hemisphere, 'left') || strcmp(hemisphere, 'right')
            matrix(hem_idx{1}:hem_idx{2}:n_roi_labels,:) = [];  % reduce matrix
            matrix(:,hem_idx{1}:hem_idx{2}:n_roi_labels) = [];
            imagesc(matrix); colormap(cmap);  
        else
            imagesc(matrix); colormap(cmap);

        end
        cb = colorbar;
        set(cb, 'Location', 'southoutside')
        set(gca, 'Position', pos, 'DataAspectRatio',[1 1 1], 'visible', 'on')

        % add colored labels with display option
        set(gca,'ytick',[1:n_roi_labels],'yticklabel',labels_dk_cell_idx(hem_idx{1}:hem_idx{2}:n_roi_labels), 'fontweight','bold', 'fontsize', 9, 'TickLength',[0.015, 0.02], 'LineWidth',0.75);
        set(gca,'xtick',[1:n_roi_labels],'xticklabel',labels_dk_cell_idx(hem_idx{1}:hem_idx{2}:n_roi_labels));
        ax = gca;
        for i=hem_idx{1}:hem_idx{2}:n_roi_labels  
            ax.XTickLabel{ceil(i/hem_idx{3})} = sprintf('\\color[rgb]{%f,%f,%f}%s', colors{color_idxx(i)}, ax.XTickLabel{ceil(i/hem_idx{3})});
            ax.YTickLabel{ceil(i/hem_idx{3})} = sprintf('\\color[rgb]{%f,%f,%f}%s', colors{color_idxx(i)}, ax.YTickLabel{ceil(i/hem_idx{3})});
        end
        h = title([ 'ROI to ROI ' upper(measure) ' (' titleStr ')' ]);
        set(h, 'fontsize', 16);
        xtickangle(90)
    end
end 

function roi_largeplot(EEG, mim, trgc, roipsd, titleStr)
    % plot MIM, TRGC and power (barplot) in a single large figure
    load cm18
    
    % plot matrix with colored labels sorted by region according to the
    % Desikan-Killiany atlas
    labels = strings(1,length(EEG.roi.atlas.Scouts));
    for i = 1:length(labels)
        scout = struct2cell(EEG.roi.atlas.Scouts(i));
        labels(i) = char(scout(1));
    end
    
    % assign labels to colors
    labels = cellstr(labels);
    colors = {[0,0,0]/255, [163, 107, 64]/255, [171, 163, 71]/255, [217, 37, 88]/255, [113, 15, 82]/255,[35, 103, 81]/255,[2, 45, 126]/255,};
    roi_loc ={'LT';'RT';'LL';'RL';'LF';'RF';'LO';'RO';'LT';'RT';'LPF';'RPF';'LT';'RT';'LP';'RP';'LT';'RT';'LT';'RT';'LL';'RL';'LO';'RO';'LPF';'RPF';'LO';'RO';'LPF';'RPF';'LT';'RT';'LC';'RC';'LT';'RT';'LF';'RF';'LPF';'RPF';'LF';'RF';'LO';'RO';'LC';'RC';'LL';'RL';'LC';'RC';'LP';'RP';'LL';'RL';'LF';'RF';'LF';'RF';'LP';'RP';'LT';'RT';'LP';'RP';'LT';'RT';'LT';'RT'};
    roi_loc = string(roi_loc);
    roi_loc = strrep(roi_loc, 'PF', '2');
    roi_loc = strrep(roi_loc, 'F', '3');
    roi_loc = strrep(roi_loc, 'T', '4');
    roi_loc = strrep(roi_loc, 'P', '5');
    roi_loc = strrep(roi_loc, 'C', '6');
    roi_loc = strrep(roi_loc, 'O', '7');
    roi_loc = strrep(roi_loc, 'LL', 'L1');
    roi_loc = strrep(roi_loc, 'RL', 'R1');
    roi_loc = strrep(roi_loc, 'L', '');
    roi_loc = strrep(roi_loc, 'R', '');
    [color_idxx,roi_idxx] = sort(str2double(roi_loc));
    labels_dk_cell_idx = labels(roi_idxx);
    
    f = figure();
    f.WindowState = 'maximized';
    fc_matrices = cell(1,2);
    fc_matrices{1,1} = mim;
    fc_matrices{1,2} = trgc;
    fc_names = ["MIM", "TRGC"];
    
    for k = 1:2
        plt(k) = subplot(1,3,k);
        fc = fc_matrices{k};
        img = squeeze(fc)';
        img_sorted = img(roi_idxx, roi_idxx);
        imagesc(img_sorted)

        set(gca,'ytick',[1:68],'yticklabel',labels_dk_cell_idx(1:68), 'fontsize', 5, 'TickLength',[0.015, 0.02], 'LineWidth',0.75);
        set(gca,'xtick',[1:68],'xticklabel',labels_dk_cell_idx(1:68));
        h = title([ 'ROI to ROI ' fc_names{k} ' (' titleStr ')' ]);
        set(h, 'fontsize', 16);
        hcb = colorbar;
        hcb.Label.FontSize = 10;
        set(gca,'DataAspectRatio',[1 1 1])
        xtickangle(90)
        ax = gca;
        for i=1:numel(roi_idxx)    
            ax.XTickLabel{ceil(i)} = sprintf('\\color[rgb]{%f,%f,%f}%s', colors{color_idxx(i)}, ax.XTickLabel{ceil(i)});
            ax.YTickLabel{ceil(i)} = sprintf('\\color[rgb]{%f,%f,%f}%s', colors{color_idxx(i)}, ax.YTickLabel{ceil(i)});
        end
    end
    colormap(plt(1), cm18a)
    colormap(plt(2), cm18)
    
    % power
    subplot(1,3,3);
    barh(roipsd(roi_idxx));

    set(gca, 'YDir', 'reverse');
    set(gca,'ytick',[1:68],'yticklabel',labels_dk_cell_idx(1:68), 'fontweight','bold','fontsize', 9, 'TickLength',[0.015, 0.02], 'LineWidth',0.7);
    h = title([ 'ROI source power' ' (' titleStr ')' ]);
    set(h, 'fontsize', 16);
    ylabel('power [dB]')
    ax = gca;
    for i=1:numel(roi_idxx)
        ax.YTickLabel{ceil(i)} = sprintf('\\color[rgb]{%f,%f,%f}%s', colors{color_idxx(i)}, ax.YTickLabel{ceil(i)});
    end
    
    % invisible plot to add legend
    hold on
    n_labels = 7;
    h = zeros(n_labels, 1);
    for k=1:numel(h)
        h(k) = plot(NaN, NaN, '-', 'LineWidth', 8, 'Color', colors{k});
    end

    lgd = legend(h, 'Cingulate', 'Prefrontal', 'Frontal', 'Temporal', 'Parietal', 'Central', 'Occipital');
    lgd.FontSize = 10;
    set(lgd, 'Position', [0.44 0.06 0.25 0.25]);
end<|MERGE_RESOLUTION|>--- conflicted
+++ resolved
@@ -336,19 +336,9 @@
                     error('This option is obsolete');
                 end
 
-<<<<<<< HEAD
                 if strcmpi(g.plotcortex, 'on') && strcmpi(lower(g.measure), 'roipsd')
                     cortexPlot = 10*log10( mean(EEG.roi.source_roi_power(frq_inds,:)) );
                     plotOpt.unit = 'Power (dB)';
-=======
-                if strcmpi(g.plotcortex, 'on') && ~strcmpi(g.noplot, 'on')
-                    if strcmpi(lower(g.measure), 'roipsd')
-                        source_roi_power_norm_dB = 10*log10( mean(EEG.roi.source_roi_power(frq_inds,:)) );
-                        allplots_cortex_BS(S.cortex, source_roi_power_norm_dB, [min(source_roi_power_norm_dB) max(source_roi_power_norm_dB)], cm17a, 'power [dB]', g.smooth);
-                        h = textsc([ 'ROI source power (' titleStr ')' ], 'title');
-                        set(h, 'fontsize', 20);
-                    end
->>>>>>> 3f4e7ff9
                 end
 
                 if strcmpi(g.plotbarplot, 'on') && ~strcmpi(g.noplot, 'on')
@@ -368,39 +358,11 @@
                 end
 %                 TRGCnet = TRGCnet - permute(TRGCnet, [1 3 2]); 
 %                 TRGCnet = TRGCnet(:,:); 
-<<<<<<< HEAD
 %                 TRGCnet = S.GC(:, :, 1) - S.GC(:, :, 2);
                 TRGC = get_connect_mat( TRGCnet, S.nROI, -1);
                 matrix = squeeze(mean(TRGC(frq_inds, :, :)));
                 cortexPlot  = mean(matrix, 2);
                 cortexTitle = [ upper(g.measure) ' (' titleStr '); Red = net sender; Blue = net receiver' ];
-=======
-%                 TRGC = get_connect_mat( TRGCnet, S.nROI, -1);
-                matrix = squeeze(mean(TRGC(frq_inds, :, :),1));
-
-                if strcmpi(g.plotmatrix, 'on') && ~strcmpi(g.noplot, 'on')
-                    roi_plotcoloredlobes(EEG, matrix, titleStr, g.measure, g.hemisphere, g.region);
-                end
-
-                if strcmpi(g.plot3d, 'on') && ~strcmpi(g.noplot, 'on')
-                    roi_plotbrainmovie(matrix, 'cortex', EEG.roi.cortex, 'atlas', EEG.roi.atlas, g.plot3dparams{:});
-                end
-
-                if strcmpi(g.plotcortex, 'on') && ~strcmpi(g.noplot, 'on')
-                    if isempty(g.plotcortexseedregion)
-                        atrgc = mean(squeeze(mean(TRGC(frq_inds, :, :),1)), 2);
-                        allplots_cortex_BS(S.cortex, atrgc, [-max(abs(atrgc)) max(abs(atrgc))], cm17, upper(g.measure), g.smooth);
-                        movegui(gcf, 'south')
-                    else
-                        [coordinate, seed_idx] = get_seedregion_coordinate(EEG.roi.atlas.Scouts, g.plotcortexseedregion, EEG.roi.cortex.Vertices);
-                        atrgc = squeeze(mean(TRGC(frq_inds, seed_idx, :),1));
-                        allplots_cortex_BS(S.cortex, atrgc, [-max(abs(atrgc)) max(abs(atrgc))], cm17, upper(g.measure), g.smooth, [], {coordinate});
-                        movegui(gcf, 'south')
-                    end
-                    h = textsc([ upper(g.measure) ' (' titleStr '); Red = net sender; Blue = net receiver' ], 'title');
-                    set(h, 'fontsize', 20);
-                end
->>>>>>> 3f4e7ff9
 
             case { 'mim' 'mic' }
                 if strcmpi(g.measure, 'MIC')
@@ -410,40 +372,14 @@
 %                     MI = S.MIM(:, :);
                     MI = S.MIM;
                 end
-<<<<<<< HEAD
                 MI = get_connect_mat( MI, S.nROI, +1);
                 matrix = squeeze(mean(MI(frq_inds, :, :)));
                 cortexPlot = mean(matrix, 2);
-=======
-
-%                 MI = get_connect_mat( MI, S.nROI, +1);
-                matrix = squeeze(mean(MI(frq_inds, :, :),1));
-
-                if strcmpi(g.plotmatrix, 'on') && ~strcmpi(g.noplot, 'on')
-                    roi_plotcoloredlobes(EEG, matrix, titleStr, g.measure, g.hemisphere, g.region);
-                end
-
-                if strcmpi(g.plotcortex, 'on') && ~strcmpi(g.noplot, 'on')
-                    if isempty(g.plotcortexseedregion)
-                        ami = mean(squeeze(mean(MI(frq_inds, :, :))), 2);
-                        allplots_cortex_BS(S.cortex, ami, [min(ami) max(ami)], cm17a, upper(g.measure), g.smooth);
-                        movegui(gcf, 'south')
-                    else
-                        [coordinate, seed_idx] = get_seedregion_coordinate(EEG.roi.atlas.Scouts, g.plotcortexseedregion, EEG.roi.cortex.Vertices);
-                        ami = squeeze(mean(MI(frq_inds, seed_idx,:)));
-                        allplots_cortex_BS(S.cortex, ami, [min(ami) max(ami)], cm17a, upper(g.measure), g.smooth, [], {coordinate});
-                        movegui(gcf, 'south')
-                    end
-                    h = textsc([ upper(g.measure) ' (' titleStr ') '], 'title');
-                    set(h, 'fontsize', 20);
-                end
->>>>>>> 3f4e7ff9
 
             case { 'crossspecpow' 'coh' 'crossspecimag' }
                 if strcmpi(g.measure, 'coh')
                     PS = abs(S.COH); % do not know what to do here
                     PS = squeeze(mean(mean(reshape(PS, S.srate+1, S.nPCA, S.nROI, S.nPCA, S.nROI), 2), 4));
-<<<<<<< HEAD
                     PSarea2area = squeeze(mean(PS(frq_inds, :, :)));
                     cortexPlot = mean(PSarea2area, 2);
                 elseif strcmpi(g.measure, 'crossspecimag')
@@ -452,23 +388,12 @@
                     PSarea2area = squeeze(mean(PS(frq_inds, :, :)));
                     cortexPlot = mean(PSarea2area, 2);
                 else
-=======
-                    PSarea2area = squeeze(mean(PS(frq_inds, :, :),1));
-                    PSmean = mean(PSarea2area, 2);
-                elseif strcmpi(g.measure, 'crossspecimag')
-                    PS = abs(imag(cs2coh(S.CS)));
-                    PS = squeeze(mean(mean(reshape(PS, S.srate+1, S.nPCA, S.nROI, S.nPCA, S.nROI), 2), 4));
-                    PSarea2area = squeeze(mean(PS(frq_inds, :, :),1));
-                    PSmean = mean(PSarea2area, 2);
-                elseif strcmpi(g.measure, 'crossspecpow')
->>>>>>> 3f4e7ff9
                     PS = cs2psd(S.CS);
                     PS2 = squeeze(mean(mean(reshape(PS, S.srate+1, S.nPCA, S.nROI, S.nPCA, S.nROI), 2), 4));
                     PSarea2area = squeeze(mean(PS2(frq_inds, :, :),1));
                     apow = squeeze(sum(sum(reshape(PS(frq_inds, :), [], S.nPCA, S.nROI), 1), 2)).*S.source_roi_power_norm';
                     cortexPlot = 10*log10(apow);
                 end
-<<<<<<< HEAD
                 plotPSDFreq = S.freqs(frq_inds);
                 plotPSD     = PS(frq_inds, :);
                 matrix      = PSarea2area;
@@ -510,32 +435,6 @@
             h = textsc(cortexTitle, 'title');
             set(h, 'fontsize', 20);
         end
-=======
-                matrix = PSarea2area;
-
-                if strcmpi(g.plotmatrix, 'on') && ~strcmpi(g.noplot, 'on')
-                    figure; imagesc(PSarea2area); colorbar
-                    xlabel('ROI index (see Atlas for more info)');
-                    h = title([ plotOpt.label ' (' titleStr ')']);
-                    set(h, 'fontsize', 16);
-                end
-
-                if strcmpi(g.plotcortex, 'on') && ~strcmpi(g.noplot, 'on')
-                    allplots_cortex_BS(S.cortex, PSmean, [min(PSmean) max(PSmean)], cm17a, plotOpt.unit, g.smooth);
-                    h = textsc([ plotOpt.labelshort ' (' titleStr ')' ], 'title');
-                    set(h, 'fontsize', 20);
-                end
-
-                if strcmpi(g.plot3d, 'on') && ~strcmpi(g.noplot, 'on')
-                    roi_plotbrainmovie(PSarea2area, 'cortex', EEG.roi.cortex, 'atlas', EEG.roi.atlas, g.plot3dparams{:});
-                end
-
-                if strcmpi(g.plotpsd, 'on') && ~strcmpi(g.noplot, 'on')
-                    figure; semilogy(S.freqs(frq_inds), PS(frq_inds, :)); grid on
-                    h = textsc(plotOpt.label, 'title');
-                    set(h, 'fontsize', 20);
-                end
->>>>>>> 3f4e7ff9
 
         % plot 3D
         if strcmpi(g.plot3d, 'on') && ~isempty(matrix)
