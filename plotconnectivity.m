--- conflicted
+++ resolved
@@ -1,246 +1,233 @@
-% plotconnectivity() - plot circle o brain image showing connectivity 
-%                      between regions
-%
-% Usage:
-%     plotconnectivity(array, 'key', val);
-%
-% Input:
-%     array   - [n x n] square array indicating which cell are connected
-%
-% Optional inputs:
-%    'labels'  - [cell] name for each row/column
-%    'axis'    - [axis handle] axis to plot the figure (otherwise creates
-%                a new figure)
-%    'brainimg' - ['on'|'off'] plot results on a 2-D image of the brain
-%    'threshold' - [real] only show connections above a given threshold
-%
-% Author: Arnaud Delorme
-
-% Copyright (C) Arnaud Delorme, arnodelorme@gmail.com
-%
-% Redistribution and use in source and binary forms, with or without
-% modification, are permitted provided that the following conditions are met:
-%
-% 1. Redistributions of source code must retain the above copyright notice,
-% this list of conditions and the following disclaimer.
-%
-% 2. Redistributions in binary form must reproduce the above copyright notice,
-% this list of conditions and the following disclaimer in the documentation
-% and/or other materials provided with the distribution.
-%
-% THIS SOFTWARE IS PROVIDED BY THE COPYRIGHT HOLDERS AND CONTRIBUTORS "AS IS"
-% AND ANY EXPRESS OR IMPLIED WARRANTIES, INCLUDING, BUT NOT LIMITED TO, THE
-% IMPLIED WARRANTIES OF MERCHANTABILITY AND FITNESS FOR A PARTICULAR PURPOSE
-% ARE DISCLAIMED. IN NO EVENT SHALL THE COPYRIGHT HOLDER OR CONTRIBUTORS BE
-% LIABLE FOR ANY DIRECT, INDIRECT, INCIDENTAL, SPECIAL, EXEMPLARY, OR
-% CONSEQUENTIAL DAMAGES (INCLUDING, BUT NOT LIMITED TO, PROCUREMENT OF
-% SUBSTITUTE GOODS OR SERVICES; LOSS OF USE, DATA, OR PROFITS; OR BUSINESS
-% INTERRUPTION) HOWEVER CAUSED AND ON ANY THEORY OF LIABILITY, WHETHER IN
-% CONTRACT, STRICT LIABILITY, OR TORT (INCLUDING NEGLIGENCE OR OTHERWISE)
-% ARISING IN ANY WAY OUT OF THE USE OF THIS SOFTWARE, EVEN IF ADVISED OF
-% THE POSSIBILITY OF SUCH DAMAGE.
-
-% Test
-% plotconnectivity(rand(4,4), 'labels', { 'Dorso_lateral_prefrontal_cortex' 'Parietal_lobe' 'Thalamus' 'Visual_cortex' });
-% plotconnectivity(rand(8,8), 'brainimg', 'bilateral', 'labels', { 'Dorso_lateral_prefrontal_cortex_L' 'Parietal_lobe_L' 'Thalamus_L' 'Visual_cortex_L' 'Dorso_lateral_prefrontal_cortex_R' 'Parietal_lobe_R' 'Thalamus_R' 'Visual_cortex_R' });
-% plotconnectivity(rand(4,4), 'brainimg', 'bilateral', 'labels', { 'Dorso_lateral_prefrontal_cortex_L' 'Parietal_lobe_L' 'Thalamus_L' 'Visual_cortex_L' });
-
-function plotconnectivity(array, varargin)
-
-if nargin < 2
-    help plotconnectivity
-    return
-end
-
-radius = 0.5;
-linewidth = 1;
-
-g = finputcheck(varargin, { ...
-    'labels'      'cell'      { }             {};
-    'axis'        ''          {}              [];
-    'brainimg'   'string'    {'on' 'off' 'bilateral'}     'on';
-    'threshold'   'real'      {}              0.25;
-    }, 'roi_network');
-if isstr(g)
-    error(g);
-end
-
-if g.threshold > 0
-    array(array < g.threshold) = 0;
-end
-
-if size(array,1) ~= size(array,2)
-    error('Input array must be square');
-end
-if isempty(g.labels)
-    if strcmpi(g.brainimg, 'on')
-        disp('Cannot plot on brain with area labels')
-        g.brainimg = 'off';
-    end
-end
-
-if ~strcmpi(g.brainimg, 'off')
-    p = fileparts(which('plotconnectivity.m'));
-    if strcmpi(g.brainimg, 'bilateral')
-        [img, map, alphachannel]  = imread(fullfile(p, 'brain2.png'));
-        coords = loadtxt('brain_coords2.txt');
-    else
-        [img, map, alphachannel]  = imread(fullfile(p, 'brain.png'));
-        coords = loadtxt('brain_coords.txt');
-    end
-    coords(:,1) = [];
-    for indLab = 1:length(g.labels)
-        indCoord = strmatch( lower(g.labels{indLab}), lower(coords(1,:)) );
-        if isempty(indCoord)
-            disp('Could not find brain areas, plotting on circle')
-            g.brainimg = 'off';
-            indLab = length(g.labels);
-        else
-            x(indLab) = coords{2,indCoord};
-            y(indLab) = coords{3,indCoord};
-        end
-    end
-else
-    plotImg = false;
-    anglesInit = linspace(0,2*pi,size(array,1)+1) + pi/size(array,1);
-    x = sin(anglesInit)*radius;
-    y = cos(anglesInit)*radius;
-    x(end) = [];
-    y(end) = [];
-end
-
-% settings
-% --------
-% g = struct(varargin{:});
-% try g.maxcoh;     catch, g.maxcoh   = max(max(abs(array))); end
-% try g.colormap;   catch, g.colormap = 'bluered'; end
-% try g.electrodes; catch, g.electrodes = 'off'; end
-% try g.usethreshold; catch, g.usethreshold = 2; end
-% if strcmpi(g.colormap, 'bluered'), cmap = redbluecmap; cmap = cmap(end:-1:1,:);
-% else                               cmap = yellowredbluecmap;
-% end
-
-% find channel coordinates
-% ------------------------
-if isempty(g.labels)
-    for iPnt = 1:length(anglesInit)
-        g.labels{iPnt} = sprintf('  Area %d', iPnt);
-    end
-elseif length(x) ~= length(g.labels)
-    error('Wrong number of labels');
-else
-    for iPnt = 1:length(g.labels)
-        g.labels{iPnt} = strrep(g.labels{iPnt}, 'Brodmann area', 'BA');
-        g.labels{iPnt} = [ ' ' g.labels{iPnt} ];
-    end
-end
-
-% make lines between pairs of electrodes
-% --------------------------------------
-if isempty(g.axis)
-    figure('position', [0 0 400 700])
-else
-    axes(g.axis); hold on;
-end
-<<<<<<< HEAD
-if ~strcmpi(g.brainimg, 'off')
-    imagesc(img, 'AlphaData', alphachannel); axis off;
-    alpha(0.2)
-    hold on;
-    axis equal
-=======
-if strcmpi(g.brainimg, 'on')
-    imagesc(img, 'AlphaData', alphachannel); axis off; axis equal;
-    alpha(0.2)
-    hold on;
-    set(gca, 'ydir', 'reverse');
->>>>>>> 02b74849
-    pos = get(gca, 'position');
-    axes('position', pos); axis off; hold on;
-    set(gca, 'ydir', 'normal');
-end
-axis equal;
-axis off;
-
-plot(x,y,'k');
-plot(x,y,'.','markersize', 12);
-
-warning off;
-color = 'r';
-for ind1 = 1:size(array,1)
-    for ind2 = 1:size(array,2)
-        if ind1 ~= ind2
-            if array(ind1, ind2) > 0
-
-                aa = [x(ind1) y(ind1)];
-                bb = [x(ind2) y(ind2)];
-                distance = sqrt(sum(abs(aa-bb).^2));
-
-                center = distance*4*2*(aa+bb)/2;
-                radius = sqrt(sum(abs(aa-center).^2));
-                if sum(abs(center)) < 1e-8 || ~strcmpi(g.brainimg, 'off')
-                    plot([aa(1) bb(1)],[aa(2) bb(2)],'-');
-                else
-                    angle1 = atan2(aa(1)-center(1), aa(2)-center(2));
-                    angle2 = atan2(bb(1)-center(1), bb(2)-center(2));
-                    angles = [ angle1 angle2 ];
-                    if angle2 < angle1
-                        angles = [ angle2 angle1 ];
-                    end
-                    if diff(angles) > pi
-                        angles = [angles(2) 2*pi+angles(1)];
-                    end
-
-                    pnts = linspace(angles(1),angles(2),round(diff(angles)*10));
-                    x2 = sin(pnts)*radius+center(1);
-                    y2 = cos(pnts)*radius+center(2);
-                    plot(x2,y2,'-');
-                    0;
-                end
-            end
-        end
-    end
-    if ~strcmpi(g.brainimg, 'off')
-        str = formatlabel(g.labels{ind1});
-        xx = x(ind1)-0.1;
-        if any(str == 10)   
-            yy = y(ind1)+0.1;
-        else
-            yy = y(ind1)+0.05;
-        end
-        h = text( xx, yy, 0, str, 'interpreter', 'none');
-    else
-        h = text( x(ind1), y(ind1), 0, g.labels{ind1}, 'interpreter', 'none');
-    end
-    %set(h, 'HorizontalAlignment','left', 'rotation', 90-anglesInit(ind1)/pi*180);
-    0;
-end
-<<<<<<< HEAD
-if ~strcmpi(g.brainimg, 'off')
-    if strcmpi(g.brainimg, 'bilateral')
-        xlim([0 1])
-        ylim([0 2.1])
-    else
-        xlim([0 1])
-        ylim([0 1])
-    end
-=======
-if strcmpi(g.brainimg, 'on')
-    xlim([0 1])
-    ylim([0 1.05])
->>>>>>> 02b74849
-else
-    xlim([-0.7 0.7]);
-    ylim([-0.7 0.7]);
-end
-
-function str = formatlabel(str)
-
-str = strip(str);
-str(str == '_') = ' ';
-if length(str) > 10
-    sp = find(str == ' ');
-    if length(sp) > 1 && length(str(sp(2)+1:end) ) > 1
-        str = [ str(1:sp(2)-1) 10 str(sp(2)+1:end) ];
-    end
+% plotconnectivity() - plot circle o brain image showing connectivity 
+%                      between regions
+%
+% Usage:
+%     plotconnectivity(array, 'key', val);
+%
+% Input:
+%     array   - [n x n] square array indicating which cell are connected
+%
+% Optional inputs:
+%    'labels'  - [cell] name for each row/column
+%    'axis'    - [axis handle] axis to plot the figure (otherwise creates
+%                a new figure)
+%    'brainimg' - ['on'|'off'] plot results on a 2-D image of the brain
+%    'threshold' - [real] only show connections above a given threshold
+%
+% Author: Arnaud Delorme
+
+% Copyright (C) Arnaud Delorme, arnodelorme@gmail.com
+%
+% Redistribution and use in source and binary forms, with or without
+% modification, are permitted provided that the following conditions are met:
+%
+% 1. Redistributions of source code must retain the above copyright notice,
+% this list of conditions and the following disclaimer.
+%
+% 2. Redistributions in binary form must reproduce the above copyright notice,
+% this list of conditions and the following disclaimer in the documentation
+% and/or other materials provided with the distribution.
+%
+% THIS SOFTWARE IS PROVIDED BY THE COPYRIGHT HOLDERS AND CONTRIBUTORS "AS IS"
+% AND ANY EXPRESS OR IMPLIED WARRANTIES, INCLUDING, BUT NOT LIMITED TO, THE
+% IMPLIED WARRANTIES OF MERCHANTABILITY AND FITNESS FOR A PARTICULAR PURPOSE
+% ARE DISCLAIMED. IN NO EVENT SHALL THE COPYRIGHT HOLDER OR CONTRIBUTORS BE
+% LIABLE FOR ANY DIRECT, INDIRECT, INCIDENTAL, SPECIAL, EXEMPLARY, OR
+% CONSEQUENTIAL DAMAGES (INCLUDING, BUT NOT LIMITED TO, PROCUREMENT OF
+% SUBSTITUTE GOODS OR SERVICES; LOSS OF USE, DATA, OR PROFITS; OR BUSINESS
+% INTERRUPTION) HOWEVER CAUSED AND ON ANY THEORY OF LIABILITY, WHETHER IN
+% CONTRACT, STRICT LIABILITY, OR TORT (INCLUDING NEGLIGENCE OR OTHERWISE)
+% ARISING IN ANY WAY OUT OF THE USE OF THIS SOFTWARE, EVEN IF ADVISED OF
+% THE POSSIBILITY OF SUCH DAMAGE.
+
+% Test
+% plotconnectivity(rand(4,4), 'labels', { 'Dorso_lateral_prefrontal_cortex' 'Parietal_lobe' 'Thalamus' 'Visual_cortex' });
+% plotconnectivity(rand(8,8), 'brainimg', 'bilateral', 'labels', { 'Dorso_lateral_prefrontal_cortex_L' 'Parietal_lobe_L' 'Thalamus_L' 'Visual_cortex_L' 'Dorso_lateral_prefrontal_cortex_R' 'Parietal_lobe_R' 'Thalamus_R' 'Visual_cortex_R' });
+% plotconnectivity(rand(4,4), 'brainimg', 'bilateral', 'labels', { 'Dorso_lateral_prefrontal_cortex_L' 'Parietal_lobe_L' 'Thalamus_L' 'Visual_cortex_L' });
+
+function plotconnectivity(array, varargin)
+
+if nargin < 2
+    help plotconnectivity
+    return
+end
+
+radius = 0.5;
+linewidth = 1;
+
+g = finputcheck(varargin, { ...
+    'labels'      'cell'      { }             {};
+    'axis'        ''          {}              [];
+    'brainimg'   'string'    {'on' 'off' 'bilateral'}     'on';
+    'threshold'   'real'      {}              0.25;
+    }, 'roi_network');
+if isstr(g)
+    error(g);
+end
+
+if g.threshold > 0
+    array(array < g.threshold) = 0;
+end
+
+if size(array,1) ~= size(array,2)
+    error('Input array must be square');
+end
+if isempty(g.labels)
+    if strcmpi(g.brainimg, 'on')
+        disp('Cannot plot on brain with area labels')
+        g.brainimg = 'off';
+    end
+end
+
+if ~strcmpi(g.brainimg, 'off')
+    p = fileparts(which('plotconnectivity.m'));
+    if strcmpi(g.brainimg, 'bilateral')
+        [img, map, alphachannel]  = imread(fullfile(p, 'brain2.png'));
+        coords = loadtxt('brain_coords2.txt');
+    else
+        [img, map, alphachannel]  = imread(fullfile(p, 'brain.png'));
+        coords = loadtxt('brain_coords.txt');
+    end
+    coords(:,1) = [];
+    for indLab = 1:length(g.labels)
+        indCoord = strmatch( lower(g.labels{indLab}), lower(coords(1,:)) );
+        if isempty(indCoord)
+            disp('Could not find brain areas, plotting on circle')
+            g.brainimg = 'off';
+            indLab = length(g.labels);
+        else
+            x(indLab) = coords{2,indCoord};
+            y(indLab) = coords{3,indCoord};
+        end
+    end
+else
+    plotImg = false;
+    anglesInit = linspace(0,2*pi,size(array,1)+1) + pi/size(array,1);
+    x = sin(anglesInit)*radius;
+    y = cos(anglesInit)*radius;
+    x(end) = [];
+    y(end) = [];
+end
+
+% settings
+% --------
+% g = struct(varargin{:});
+% try g.maxcoh;     catch, g.maxcoh   = max(max(abs(array))); end
+% try g.colormap;   catch, g.colormap = 'bluered'; end
+% try g.electrodes; catch, g.electrodes = 'off'; end
+% try g.usethreshold; catch, g.usethreshold = 2; end
+% if strcmpi(g.colormap, 'bluered'), cmap = redbluecmap; cmap = cmap(end:-1:1,:);
+% else                               cmap = yellowredbluecmap;
+% end
+
+% find channel coordinates
+% ------------------------
+if isempty(g.labels)
+    for iPnt = 1:length(anglesInit)
+        g.labels{iPnt} = sprintf('  Area %d', iPnt);
+    end
+elseif length(x) ~= length(g.labels)
+    error('Wrong number of labels');
+else
+    for iPnt = 1:length(g.labels)
+        g.labels{iPnt} = strrep(g.labels{iPnt}, 'Brodmann area', 'BA');
+        g.labels{iPnt} = [ ' ' g.labels{iPnt} ];
+    end
+end
+
+% make lines between pairs of electrodes
+% --------------------------------------
+if isempty(g.axis)
+    figure('position', [0 0 400 700])
+else
+    axes(g.axis); hold on;
+end
+if ~strcmpi(g.brainimg, 'off')
+    imagesc(img, 'AlphaData', alphachannel); axis off;
+    alpha(0.2)
+    hold on;
+    axis equal
+    set(gca, 'ydir', 'reverse');
+    pos = get(gca, 'position');
+    axes('position', pos); axis off; hold on;
+    set(gca, 'ydir', 'normal');
+end
+axis equal;
+axis off;
+
+plot(x,y,'k');
+plot(x,y,'.','markersize', 12);
+
+warning off;
+color = 'r';
+for ind1 = 1:size(array,1)
+    for ind2 = 1:size(array,2)
+        if ind1 ~= ind2
+            if array(ind1, ind2) > 0
+
+                aa = [x(ind1) y(ind1)];
+                bb = [x(ind2) y(ind2)];
+                distance = sqrt(sum(abs(aa-bb).^2));
+
+                center = distance*4*2*(aa+bb)/2;
+                radius = sqrt(sum(abs(aa-center).^2));
+                if sum(abs(center)) < 1e-8 || ~strcmpi(g.brainimg, 'off')
+                    plot([aa(1) bb(1)],[aa(2) bb(2)],'-');
+                else
+                    angle1 = atan2(aa(1)-center(1), aa(2)-center(2));
+                    angle2 = atan2(bb(1)-center(1), bb(2)-center(2));
+                    angles = [ angle1 angle2 ];
+                    if angle2 < angle1
+                        angles = [ angle2 angle1 ];
+                    end
+                    if diff(angles) > pi
+                        angles = [angles(2) 2*pi+angles(1)];
+                    end
+
+                    pnts = linspace(angles(1),angles(2),round(diff(angles)*10));
+                    x2 = sin(pnts)*radius+center(1);
+                    y2 = cos(pnts)*radius+center(2);
+                    plot(x2,y2,'-');
+                    0;
+                end
+            end
+        end
+    end
+    if ~strcmpi(g.brainimg, 'off')
+        str = formatlabel(g.labels{ind1});
+        xx = x(ind1)-0.1;
+        if any(str == 10)   
+            yy = y(ind1)+0.1;
+        else
+            yy = y(ind1)+0.05;
+        end
+        h = text( xx, yy, 0, str, 'interpreter', 'none');
+    else
+        h = text( x(ind1), y(ind1), 0, g.labels{ind1}, 'interpreter', 'none');
+    end
+    %set(h, 'HorizontalAlignment','left', 'rotation', 90-anglesInit(ind1)/pi*180);
+    0;
+end
+if ~strcmpi(g.brainimg, 'off')
+    if strcmpi(g.brainimg, 'bilateral')
+        xlim([0 1])
+        ylim([0 2])
+    else
+        xlim([0 1])
+        ylim([0 1])
+    end
+else
+    xlim([-0.7 0.7]);
+    ylim([-0.7 0.7]);
+end
+
+function str = formatlabel(str)
+
+str = strip(str);
+str(str == '_') = ' ';
+if length(str) > 10
+    sp = find(str == ' ');
+    if length(sp) > 1 && length(str(sp(2)+1:end) ) > 1
+        str = [ str(1:sp(2)-1) 10 str(sp(2)+1:end) ];
+    end
 end