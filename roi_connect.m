% roi_connect() - compute connectivity between ROIs
%
% Usage:
%  EEG = roi_connect(EEG, 'key', 'val', ...); 
%
% Inputs:
%  EEG - EEGLAB dataset with ROI activity computed
%
% Optional inputs (choose at least one):
%  'morder'    - [integer] order of autoregressive model. Default is 20.
%  'naccu'     - [integer] number of accumulation for stats. Default is 0.
%  'crossspec' - ['on'|'off'] compute cross-spectrum from which coherence can
%                be derived. Default is 'on'.
%  'methods'    - [cell of string 'psd'|'roipsd'|'trgc'|'crossspecimag'|'crossspecpow'|'mic'|'mim']
%                   'cs'    : cross spectrum
%                   'coh'   : coherence
%                   'gc'    : Granger causality
%                   'trgc'  : Time-reversed granger causality
%                   'wpli'  : Weighted phase lag index
%                   'pdc'   : Partial directed coherence
%                   'trpdc' : Time-reversed partial directed coherence
%                   'dtf'   : Directed transfer entropy
%                   'trdtf' : Time-reversed directed transfer entropy
%                   'mic'   : Maximized Imaginary Coherency for each ROI
%                   'mim'   : Multivariate Interaction Measure for each ROI
% Output:
%   EEG - EEG structure with EEG.roi field updated and now containing
%         connectivity information.

% Copyright (C) Arnaud Delorme, arnodelorme@gmail.com
%
% Redistribution and use in source and binary forms, with or without
% modification, are permitted provided that the following conditions are met:
%
% 1. Redistributions of source code must retain the above copyright notice,
% this list of conditions and the following disclaimer.
%
% 2. Redistributions in binary form must reproduce the above copyright notice,
% this list of conditions and the following disclaimer in the documentation
% and/or other materials provided with the distribution.
%
% THIS SOFTWARE IS PROVIDED BY THE COPYRIGHT HOLDERS AND CONTRIBUTORS "AS IS"
% AND ANY EXPRESS OR IMPLIED WARRANTIES, INCLUDING, BUT NOT LIMITED TO, THE
% IMPLIED WARRANTIES OF MERCHANTABILITY AND FITNESS FOR A PARTICULAR PURPOSE
% ARE DISCLAIMED. IN NO EVENT SHALL THE COPYRIGHT HOLDER OR CONTRIBUTORS BE
% LIABLE FOR ANY DIRECT, INDIRECT, INCIDENTAL, SPECIAL, EXEMPLARY, OR
% CONSEQUENTIAL DAMAGES (INCLUDING, BUT NOT LIMITED TO, PROCUREMENT OF
% SUBSTITUTE GOODS OR SERVICES; LOSS OF USE, DATA, OR PROFITS; OR BUSINESS
% INTERRUPTION) HOWEVER CAUSED AND ON ANY THEORY OF LIABILITY, WHETHER IN
% CONTRACT, STRICT LIABILITY, OR TORT (INCLUDING NEGLIGENCE OR OTHERWISE)
% ARISING IN ANY WAY OUT OF THE USE OF THIS SOFTWARE, EVEN IF ADVISED OF
% THE POSSIBILITY OF SUCH DAMAGE.

function EEG = roi_connect(EEG, varargin)

if nargin < 2
    help roi_connect;
    return
end

if ~isfield(EEG, 'roi') || ~isfield(EEG.roi, 'source_roi_data')
    error('Cannot find ROI data - compute ROI data first');
else
    source_roi_data = EEG.roi.source_roi_data;
end

% decode input parameters
% -----------------------
g = finputcheck(varargin, { ...
    'morder'      'integer' { }            20;
    'naccu'       'integer' { }            0;
    'methods'     'cell'    { }            {} }, 'roi_connect');    
if ischar(g), error(g); end
if isempty(g.naccu), g.naccu = 0; end
tmpMethods = setdiff(g.methods, {  'CS' 'COH' 'GC' 'TRGC' 'wPLI' 'PDC' 'TRPDC' 'DTF' 'TRDTF' 'MIM' 'MIC'});
if ~isempty(tmpMethods)
    error('Unknown methods %s', vararg2str(tmpMethods))
end

inds = {}; ninds = 0;
nROI = EEG.roi.nROI;
nPCA = EEG.roi.nPCA;
for iroi = 1:nROI
    for jroi = (iroi+1):nROI
        inds{ninds+1} = {(iroi-1)*nPCA + [1:nPCA], (jroi-1)*nPCA + [1:nPCA]};
        ninds = ninds + 1;
    end
end
<<<<<<< HEAD
if ~isempty(g.methods)
    conn_mult = data2sctrgcmim(source_roi_data, EEG.srate, g.morder, 0, g.naccu, [], inds, g.methods);
%     conn_mult = data2spwctrgc(source_roi_data, EEG.srate, g.morder, 0, g.naccu, [], g.methods);
end
=======
>>>>>>> 3a13a009

% MIC and MIM use a different function
if ismember(g.methods, 'MIC') || ismember(g.methods, 'MIM')
    tmpMethods = setdiff(g.methods, { 'CS' 'COH' 'PSD' 'PSDROI' 'GC' 'TRGC' 'wPLI' 'PDC' 'TRPDC' 'DTF' 'TRDTF' });
    conn_mult = data2sctrgcmim(source_roi_data, EEG.srate, g.morder, 0, g.naccu, [], inds, tmpMethods);
    fields = fieldnames(conn_mult);
    for iField = 1:length(fields)
        EEG.roi.(fields{iField}) = conn_mult.(fields{iField});
    end
end
tmpMethods2 = setdiff(g.methods, { 'MIM' 'MIC' });
if ~isempty(tmpMethods2)
    conn_mult = data2spwctrgc(source_roi_data, EEG.srate, g.morder, 0, g.naccu, [], tmpMethods2);
    fields = fieldnames(conn_mult);
    for iField = 1:length(fields)
        EEG.roi.(fields{iField}) = conn_mult.(fields{iField});
    end
end


% convert to matrices
function EEG = vec2mat(EEG)

nroi = EEG.roi.nROI;
iinds = 0;
for iroi = 1:nroi
    for jroi = (iroi+1):nroi
        iinds = iinds + 1;
        mim_(iroi, jroi,:) = EEG.roi.MIM(:, iinds);
        mim_(jroi,iroi,:) = mim_(iroi,jroi,:);
        trgc_(iroi,jroi,:) = EEG.roi.TRGC(:,iinds,1) - EEG.roi.TRGC(:,iinds,2);
        trgc_(jroi,iroi,:) = -trgc_(iroi,jroi,:);
    end
end
EEG.roi.MIM_matrix = mim_; 
EEG.roi.TRGC_matrix = trgc_;<|MERGE_RESOLUTION|>--- conflicted
+++ resolved
@@ -86,13 +86,6 @@
         ninds = ninds + 1;
     end
 end
-<<<<<<< HEAD
-if ~isempty(g.methods)
-    conn_mult = data2sctrgcmim(source_roi_data, EEG.srate, g.morder, 0, g.naccu, [], inds, g.methods);
-%     conn_mult = data2spwctrgc(source_roi_data, EEG.srate, g.morder, 0, g.naccu, [], g.methods);
-end
-=======
->>>>>>> 3a13a009
 
 % MIC and MIM use a different function
 if ismember(g.methods, 'MIC') || ismember(g.methods, 'MIM')
