--- conflicted
+++ resolved
@@ -62,7 +62,6 @@
         source_roi_data = EEG.roi.source_roi_data;
     end
 
-<<<<<<< HEAD
     % decode input parameters
     % -----------------------
     g = finputcheck(varargin, { ...
@@ -71,25 +70,11 @@
         'methods'     'cell'    { }            {} }, 'roi_connect');    
     if ischar(g), error(g); end
     if isempty(g.naccu), g.naccu = 0; end
+    g.methods = upper(g.methods);
     tmpMethods = setdiff(g.methods, {  'CS' 'COH' 'GC' 'TRGC' 'wPLI' 'PDC' 'TRPDC' 'DTF' 'TRDTF' 'MIM' 'MIC'});
     if ~isempty(tmpMethods)
         error('Unknown methods %s', vararg2str(tmpMethods))
     end
-=======
-% decode input parameters
-% -----------------------
-g = finputcheck(varargin, { ...
-    'morder'      'integer' { }            20;
-    'naccu'       'integer' { }            0;
-    'methods'     'cell'    { }            {} }, 'roi_connect');    
-if ischar(g), error(g); end
-if isempty(g.naccu), g.naccu = 0; end
-g.methods = upper(g.methods);
-tmpMethods = setdiff(g.methods, {  'CS' 'COH' 'GC' 'TRGC' 'wPLI' 'PDC' 'TRPDC' 'DTF' 'TRDTF' 'MIM' 'MIC'});
-if ~isempty(tmpMethods)
-    error('Unknown methods %s', vararg2str(tmpMethods))
-end
->>>>>>> 5c82f345
 
     inds = {}; ninds = 0;
     nROI = EEG.roi.nROI;
